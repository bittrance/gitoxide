--- conflicted
+++ resolved
@@ -51,18 +51,12 @@
             "git-revision/serde1"]
 ## Activate other features that maximize performance, like usage of threads, `zlib-ng` and access to caching in object databases.
 ## **Note** that
-<<<<<<< HEAD
 
 max-performance = [ "git-features/fast-sha1",
                     "git-features/parallel",
                     "git-features/zlib-ng-compat",
                     "git-pack/pack-cache-lru-static",
                     "git-pack/pack-cache-lru-dynamic"]
-## Functions dealing with time may include the local timezone offset, not just UTC with the offset being zero.
-local-time-support = ["git-actor/local-time-support"]
-=======
-max-performance = ["git-features/parallel", "git-features/zlib-ng-compat", "git-pack/pack-cache-lru-static", "git-pack/pack-cache-lru-dynamic"]
->>>>>>> 1df379ab
 ## Re-export stability tier 2 crates for convenience and make `Repository` struct fields with types from these crates publicly accessible.
 ## Doing so is less stable than the stability tier 1 that `git-repository` is a member of.
 unstable = ["git-index", "git-mailmap", "git-glob", "git-credentials", "git-attributes"]
@@ -121,12 +115,8 @@
 is_ci = "1.1.1"
 anyhow = "1"
 tempfile = "3.2.0"
-<<<<<<< HEAD
-once_cell = "1.12.0"
 walkdir = "2.3.2"
-=======
 serial_test = "0.8.0"
->>>>>>> 1df379ab
 
 [package.metadata.docs.rs]
 features = ["document-features", "max-performance", "one-stop-shop", "unstable", "blocking-network-client"]
