//! This crate provides the [`Repository`] abstraction which serves as a hub into all the functionality of git.
//!
//! It's powerful and won't sacrifice performance while still increasing convenience compared to using the sub-crates
//! individually. Sometimes it may hide complexity under the assumption that the performance difference doesn't matter
//! for all but the fewest tools out there, which would be using the underlying crates directly or file an issue.
//!
//! # The prelude and extensions
//!
//! With `use git_repository::prelude::*` you should be ready to go as it pulls in various extension traits to make functionality
//! available on objects that may use it.
//!
//! The method signatures are still complex and may require various arguments for configuration and cache control.
//!
//! Most extensions to existing objects provide an `obj_with_extension.attach(&repo).an_easier_version_of_a_method()` for simpler
//! call signatures.
//!
//! ## ThreadSafe Mode
//!
//! By default, the [`Repository`] isn't `Sync` and thus can't be used in certain contexts which require the `Sync` trait.
//!
//! To help with this, convert it with `.to_sync()` into a [`ThreadSafeRepository`].
//!
//! ## Object-Access Performance
//!
//! Accessing objects quickly is the bread-and-butter of working with git, right after accessing references. Hence it's vital
//! to understand which cache levels exist and how to leverage them.
//!
//! When accessing an object, the first cache that's queried is a  memory-capped LRU object cache, mapping their id to data and kind.
//! On miss, the object is looked up and if ia pack is hit, there is a small fixed-size cache for delta-base objects.
//!
//! In scenarios where the same objects are accessed multiple times, an object cache can be useful and is to be configured specifically
//! using the [`object_cache_size(…)`][crate::Repository::object_cache_size()] method.
//!
//! Use the `cache-efficiency-debug` cargo feature to learn how efficient the cache actually is - it's easy to end up with lowered
//! performance if the cache is not hit in 50% of the time.
//!
//! Environment variables can also be used for configuration if the application is calling
//! [`apply_environment()`][crate::Repository::apply_environment()] on their `Easy*` accordingly.
//!
//! ### Shortcomings & Limitations
//!
//! - Only a single `crate::object` or derivatives can be held in memory at a time, _per `Easy*`_.
//! - Changes made to the configuration, packs, and alternates aren't picked up automatically, but the current object store
//!   needs a manual refresh.
//!
//! ### Design Sketch
//!
//! Goal is to make the lower-level plumbing available without having to deal with any caches or buffers, and avoid any allocation
//! beyond sizing the buffer to fit the biggest object seen so far.
//!
//! * no implicit object lookups, thus `Oid` needs to get an `Object` first to start out with data via `object()`
//! * Objects with `Ref` suffix can only exist one at a time unless they are transformed into an owned version of it OR
//!   multiple `Easy` handles are present, each providing another 'slot' for an object as long as its retrieved through
//!   the respective `Easy` object.
//! * `ObjectRef` blocks the current buffer, hence many of its operations that use the buffer are consuming
//! * All methods that access a any field from `Easy`'s mutable `State` are fallible, and return `easy::Result<_>` at least, to avoid
//!   panics if the field can't be referenced due to borrow rules of `RefCell`.
//! * Anything attached to `Access` can be detached to lift the object limit or make them `Send`-able. They can be `attached` to another
//!   `Access` if needed.
//! * `git-repository` functions related to `Access` extensions will always return attached versions of return values, like `Oid` instead
//!   of `git_hash::ObjectId`, `ObjectRef` instead of `git_odb::data::Object`, or `Reference` instead of `git_ref::Reference`.
//! * Obtaining mutable is currently a weak spot as these only work with Arc<RwLock> right now and can't work with `Rc<RefCell>` due
//!   to missing GATs, presumably. All `Easy*!Exclusive` types are unable to provide a mutable reference to the underlying repository.
//!   However, other ways to adjust the `Repository` of long-running applications are possible. For instance, there could be a flag that
//!   indicates a new `Repository` should be created (for instance, after it was changed) which causes the next server connection to
//!   create a new one. This instance is the one to use when spawning new `EasyArc` instances.
//! * `Platform` types are used to hold mutable or shared versions of required state for use in dependent objects they create, like iterators.
//!   These come with the benefit of allowing for nicely readable call chains. Sometimes these are called `Platform` for a lack of a more specific
//!   term, some are called more specifically like `Ancestors`.
//!
//! ### Terminology
//!
//! #### WorkingTree and WorkTree
//!
//! When reading the documentation of the canonical git-worktree program one gets the impression work tree and working tree are used
//! interchangeably. We use the term _work tree_ only and try to do so consistently as its shorter and assumed to be the same.
//!
//! # Cargo-features
//!
//! ## With the optional "unstable" cargo feature
//!
//! To make using  _sub-crates_ easier these are re-exported into the root of this crate. Note that these may change their major version
//! even if this crate doesn't, hence breaking downstream.
//!
//! `git_repository::`
//! * [`attrs`]
//! * [`hash`]
//! * [`url`]
//! * [`actor`]
//! * [`bstr`][bstr]
//! * [`date`]
//! * [`mod@discover`]
//! * [`index`]
//! * [`glob`]
//! * [`path`]
//! * [`credentials`]
//! * [`sec`]
//! * [`worktree`]
//! * [`mailmap`]
//! * [`objs`]
//! * [`odb`]
//!   * [`pack`][odb::pack]
//! * [`refs`]
//! * [`revision`]
//! * [`interrupt`]
//! * [`tempfile`]
//! * [`lock`]
//! * [`traverse`]
//! * [`diff`]
//! * [`parallel`]
//! * [`Progress`]
//! * [`progress`]
//! * [`interrupt`]
//! * [`protocol`]
//!   * [`transport`][protocol::transport]
//!     * [`packetline`][protocol::transport::packetline]
//!
//! ## Feature Flags
#![cfg_attr(
    feature = "document-features",
    cfg_attr(doc, doc = ::document_features::document_features!())
)]
#![deny(missing_docs, unsafe_code, rust_2018_idioms)]

// Re-exports to make this a potential one-stop shop crate avoiding people from having to reference various crates themselves.
// This also means that their major version changes affect our major version, but that's alright as we directly expose their
// APIs/instances anyway.
pub use git_actor as actor;
#[cfg(all(feature = "unstable", feature = "git-attributes"))]
pub use git_attributes as attrs;
#[cfg(all(feature = "unstable", feature = "git-credentials"))]
pub use git_credentials as credentials;
#[cfg(feature = "unstable")]
pub use git_date as date;
#[cfg(all(feature = "unstable", feature = "git-diff"))]
pub use git_diff as diff;
use git_features::threading::OwnShared;
#[cfg(feature = "unstable")]
pub use git_features::{parallel, progress, progress::Progress, threading};
#[cfg(all(feature = "unstable", feature = "git-glob"))]
pub use git_glob as glob;
pub use git_hash as hash;
#[doc(inline)]
#[cfg(all(feature = "unstable", feature = "git-index"))]
pub use git_index as index;
pub use git_lock as lock;
pub use git_object as objs;
pub use git_object::bstr;
#[cfg(feature = "unstable")]
pub use git_odb as odb;
#[cfg(all(feature = "unstable", feature = "git-protocol"))]
pub use git_protocol as protocol;
pub use git_ref as refs;
pub use git_revision as revision;
pub use git_sec as sec;
#[cfg(feature = "unstable")]
pub use git_tempfile as tempfile;
#[cfg(feature = "unstable")]
pub use git_traverse as traverse;
#[cfg(all(feature = "unstable", feature = "git-url"))]
pub use git_url as url;
#[doc(inline)]
#[cfg(all(feature = "unstable", feature = "git-url"))]
pub use git_url::Url;
pub use hash::{oid, ObjectId};

pub mod interrupt;

mod ext;
///
pub mod prelude {
    pub use git_features::parallel::reduce::Finalize;
    pub use git_odb::{Find, FindExt, Write};

    pub use crate::ext::*;
}

///
pub mod path;

/// The standard type for a store to handle git references.
pub type RefStore = git_ref::file::Store;
/// A handle for finding objects in an object database, abstracting away caches for thread-local use.
pub type OdbHandle = git_odb::Handle;
/// A way to access git configuration
pub(crate) type Config = OwnShared<git_config::File<'static>>;

///
mod types;
pub use types::{
    Commit, DetachedObject, Head, Id, Object, Reference, Repository, RevSpec, RevSpecDetached, Tag,
    ThreadSafeRepository, Tree, Worktree,
};

pub mod commit;
pub mod head;
pub mod id;
pub mod object;
pub mod reference;
mod repository;
pub mod tag;

/// The kind of repository path.
#[derive(Debug, Clone, Eq, PartialEq, Ord, PartialOrd, Hash)]
pub enum Kind {
    /// A bare repository does not have a work tree, that is files on disk beyond the `git` repository itself.
    Bare,
    /// A `git` repository along with a checked out files in a work tree.
    WorkTree {
        /// If true, this is the git dir associated with this _linked_ worktree, otherwise it is a repository with _main_ worktree.
        is_linked: bool,
    },
}

impl Kind {
    /// Returns true if this is a bare repository, one without a work tree.
    pub fn is_bare(&self) -> bool {
        matches!(self, Kind::Bare)
    }
}

impl From<git_discover::repository::Kind> for Kind {
    fn from(v: git_discover::repository::Kind) -> Self {
        match v {
            git_discover::repository::Kind::Bare => Kind::Bare,
            git_discover::repository::Kind::WorkTreeGitDir { .. } => Kind::WorkTree { is_linked: true },
            git_discover::repository::Kind::WorkTree { linked_git_dir } => Kind::WorkTree {
                is_linked: linked_git_dir.is_some(),
            },
        }
    }
}

/// See [ThreadSafeRepository::discover()], but returns a [`Repository`] instead.
pub fn discover(directory: impl AsRef<std::path::Path>) -> Result<Repository, discover::Error> {
    ThreadSafeRepository::discover(directory).map(Into::into)
}

/// See [ThreadSafeRepository::init()], but returns a [`Repository`] instead.
pub fn init(directory: impl AsRef<std::path::Path>) -> Result<Repository, init::Error> {
<<<<<<< HEAD
    ThreadSafeRepository::init(directory, create::Options { bare: false }).map(Into::into)
=======
    ThreadSafeRepository::init(
        directory,
        create::Options {
            bare: false,
            fs_capabilities: None,
        },
    )
    .map(Into::into)
>>>>>>> 1df379ab
}

/// See [ThreadSafeRepository::init()], but returns a [`Repository`] instead.
pub fn init_bare(directory: impl AsRef<std::path::Path>) -> Result<Repository, init::Error> {
<<<<<<< HEAD
    ThreadSafeRepository::init(directory, create::Options { bare: true }).map(Into::into)
=======
    ThreadSafeRepository::init(
        directory,
        create::Options {
            bare: true,
            fs_capabilities: None,
        },
    )
    .map(Into::into)
>>>>>>> 1df379ab
}

/// See [ThreadSafeRepository::open()], but returns a [`Repository`] instead.
pub fn open(directory: impl Into<std::path::PathBuf>) -> Result<Repository, open::Error> {
    ThreadSafeRepository::open(directory).map(Into::into)
}

/// See [ThreadSafeRepository::open_opts()], but returns a [`Repository`] instead.
pub fn open_opts(directory: impl Into<std::path::PathBuf>, options: open::Options) -> Result<Repository, open::Error> {
    ThreadSafeRepository::open_opts(directory, options).map(Into::into)
}

///
pub mod permission {
    ///
    pub mod env_var {
        use git_sec::{permission, Access};

        /// A permission to control access to the resource pointed to an environment variable.
        pub type Resource = Access<permission::Resource, git_sec::Permission>;
        ///
        pub mod resource {
            ///
            pub type Error = git_sec::permission::Error<std::path::PathBuf, git_sec::Permission>;
        }
    }
}
///
pub mod permissions {
    pub use crate::repository::permissions::{Config, Environment};
}
pub use repository::permissions::Permissions;

///
pub mod create;

///
pub mod open;

///
pub mod config;

///
<<<<<<< HEAD
pub mod mailmap;
=======
pub mod mailmap {
    #[cfg(all(feature = "unstable", feature = "git-mailmap"))]
    pub use git_mailmap::*;

    ///
    pub mod load {
        /// The error returned by [`crate::Repository::load_mailmap_into()`].
        #[derive(Debug, thiserror::Error)]
        #[allow(missing_docs)]
        pub enum Error {
            #[error("The mailmap file declared in `mailmap.file` could not be read")]
            Io(#[from] std::io::Error),
            #[error("The configured mailmap.blob could not be parsed")]
            BlobSpec(#[from] git_hash::decode::Error),
            #[error(transparent)]
            PathInterpolate(#[from] git_config::path::interpolate::Error),
            #[error("Could not find object configured in `mailmap.blob`")]
            FindExisting(#[from] crate::object::find::existing::OdbError),
        }
    }
}
>>>>>>> 1df379ab

///
pub mod worktree;

///
pub mod rev_spec;

///
pub mod init {
    use std::path::Path;

    use crate::ThreadSafeRepository;

    /// The error returned by [`crate::init()`].
    #[derive(Debug, thiserror::Error)]
    #[allow(missing_docs)]
    pub enum Error {
        #[error(transparent)]
        Init(#[from] crate::create::Error),
        #[error(transparent)]
        Open(#[from] crate::open::Error),
    }

    impl ThreadSafeRepository {
        /// Create a repository with work-tree within `directory`, creating intermediate directories as needed.
        ///
        /// Fails without action if there is already a `.git` repository inside of `directory`, but
        /// won't mind if the `directory` otherwise is non-empty.
        pub fn init(directory: impl AsRef<Path>, options: crate::create::Options) -> Result<Self, Error> {
            use git_sec::trust::DefaultForLevel;
            let path = crate::create::into(directory.as_ref(), options)?;
            let (git_dir, worktree_dir) = path.into_repository_and_work_tree_directories();
            let options = crate::open::Options::default_for_level(git_sec::Trust::Full);
            ThreadSafeRepository::open_from_paths(git_dir, worktree_dir, options).map_err(Into::into)
        }
    }
}

/// Not to be confused with 'status'.
pub mod state {
    /// Tell what operation is currently in progress.
    #[derive(Debug, PartialEq)]
    pub enum InProgress {
        /// A mailbox is being applied.
        ApplyMailbox,
        /// A rebase is happening while a mailbox is being applied.
        // TODO: test
        ApplyMailboxRebase,
        /// A git bisect operation has not yet been concluded.
        Bisect,
        /// A cherry pick operation.
        CherryPick,
        /// A cherry pick with multiple commits pending.
        CherryPickSequence,
        /// A merge operation.
        Merge,
        /// A rebase operation.
        Rebase,
        /// An interactive rebase operation.
        RebaseInteractive,
        /// A revert operation.
        Revert,
        /// A revert operation with multiple commits pending.
        RevertSequence,
    }
}

///
<<<<<<< HEAD
pub mod discover;
=======
pub mod discover {
    use std::path::Path;

    pub use git_discover::*;

    use crate::{bstr::BString, ThreadSafeRepository};

    /// The error returned by [`crate::discover()`].
    #[derive(Debug, thiserror::Error)]
    #[allow(missing_docs)]
    pub enum Error {
        #[error(transparent)]
        Discover(#[from] upwards::Error),
        #[error(transparent)]
        Open(#[from] crate::open::Error),
    }

    impl ThreadSafeRepository {
        /// Try to open a git repository in `directory` and search upwards through its parents until one is found,
        /// using default trust options which matters in case the found repository isn't owned by the current user.
        pub fn discover(directory: impl AsRef<Path>) -> Result<Self, Error> {
            Self::discover_opts(directory, Default::default(), Default::default())
        }

        /// Try to open a git repository in `directory` and search upwards through its parents until one is found,
        /// while applying `options`. Then use the `trust_map` to determine which of our own repository options to use
        /// for instantiations.
        ///
        /// Note that [trust overrides](crate::open::Options::with()) in the `trust_map` are not effective here and we will
        /// always override it with the determined trust value. This is a precaution as the API user is unable to actually know
        /// if the directory that is discovered can indeed be trusted (or else they'd have to implement the discovery themselves
        /// and be sure that no attacker ever gets access to a directory structure. The cost of this is a permission check, which
        /// seems acceptable).
        pub fn discover_opts(
            directory: impl AsRef<Path>,
            options: upwards::Options,
            trust_map: git_sec::trust::Mapping<crate::open::Options>,
        ) -> Result<Self, Error> {
            let (path, trust) = upwards_opts(directory, options)?;
            let (git_dir, worktree_dir) = path.into_repository_and_work_tree_directories();
            let mut options = trust_map.into_value_by_level(trust);
            options.git_dir_trust = trust.into();
            Self::open_from_paths(git_dir, worktree_dir, options).map_err(Into::into)
        }

        /// Try to open a git repository directly from the environment.
        /// If that fails, discover upwards from `directory` until one is found,
        /// while applying discovery options from the environment.
        pub fn discover_with_environment_overrides(directory: impl AsRef<Path>) -> Result<Self, Error> {
            Self::discover_with_environment_overrides_opts(directory, Default::default(), Default::default())
        }

        /// Try to open a git repository directly from the environment, which reads `GIT_DIR`
        /// if it is set. If unset, discover upwards from `directory` until one is found,
        /// while applying `options` with overrides from the environment which includes:
        ///
        /// - `GIT_DISCOVERY_ACROSS_FILESYSTEM`
        /// - `GIT_CEILING_DIRECTORIES`
        ///
        /// Finally, use the `trust_map` to determine which of our own repository options to use
        /// based on the trust level of the effective repository directory.
        pub fn discover_with_environment_overrides_opts(
            directory: impl AsRef<Path>,
            mut options: upwards::Options,
            trust_map: git_sec::trust::Mapping<crate::open::Options>,
        ) -> Result<Self, Error> {
            fn apply_additional_environment(mut opts: upwards::Options) -> upwards::Options {
                use std::convert::TryFrom;

                use crate::bstr::ByteVec;

                if let Some(cross_fs) = std::env::var_os("GIT_DISCOVERY_ACROSS_FILESYSTEM")
                    .and_then(|v| Vec::from_os_string(v).ok().map(BString::from))
                {
                    if let Ok(b) = git_config::Boolean::try_from(cross_fs.as_ref()) {
                        opts.cross_fs = b.into();
                    }
                }
                opts
            }

            if std::env::var_os("GIT_DIR").is_some() {
                return Self::open_with_environment_overrides(directory.as_ref(), trust_map).map_err(Error::Open);
            }

            options = apply_additional_environment(options.apply_environment());
            Self::discover_opts(directory, options, trust_map)
        }
    }
}
>>>>>>> 1df379ab

///
pub mod env {
    use std::ffi::OsString;

    /// Equivalent to `std::env::args_os()`, but with precomposed unicode on MacOS and other apple platforms.
    #[cfg(not(target_vendor = "apple"))]
    pub fn args_os() -> impl Iterator<Item = OsString> {
        std::env::args_os()
    }

    /// Equivalent to `std::env::args_os()`, but with precomposed unicode on MacOS and other apple platforms.
    ///
    /// Note that this ignores `core.precomposeUnicode` as git-config isn't available yet. It's default enabled in modern git though.
    #[cfg(target_vendor = "apple")]
    pub fn args_os() -> impl Iterator<Item = OsString> {
        use unicode_normalization::UnicodeNormalization;
        std::env::args_os().map(|arg| match arg.to_str() {
            Some(arg) => arg.nfc().collect::<String>().into(),
            None => arg,
        })
    }
}<|MERGE_RESOLUTION|>--- conflicted
+++ resolved
@@ -238,9 +238,6 @@
 
 /// See [ThreadSafeRepository::init()], but returns a [`Repository`] instead.
 pub fn init(directory: impl AsRef<std::path::Path>) -> Result<Repository, init::Error> {
-<<<<<<< HEAD
-    ThreadSafeRepository::init(directory, create::Options { bare: false }).map(Into::into)
-=======
     ThreadSafeRepository::init(
         directory,
         create::Options {
@@ -249,14 +246,10 @@
         },
     )
     .map(Into::into)
->>>>>>> 1df379ab
 }
 
 /// See [ThreadSafeRepository::init()], but returns a [`Repository`] instead.
 pub fn init_bare(directory: impl AsRef<std::path::Path>) -> Result<Repository, init::Error> {
-<<<<<<< HEAD
-    ThreadSafeRepository::init(directory, create::Options { bare: true }).map(Into::into)
-=======
     ThreadSafeRepository::init(
         directory,
         create::Options {
@@ -265,7 +258,6 @@
         },
     )
     .map(Into::into)
->>>>>>> 1df379ab
 }
 
 /// See [ThreadSafeRepository::open()], but returns a [`Repository`] instead.
@@ -309,31 +301,7 @@
 pub mod config;
 
 ///
-<<<<<<< HEAD
 pub mod mailmap;
-=======
-pub mod mailmap {
-    #[cfg(all(feature = "unstable", feature = "git-mailmap"))]
-    pub use git_mailmap::*;
-
-    ///
-    pub mod load {
-        /// The error returned by [`crate::Repository::load_mailmap_into()`].
-        #[derive(Debug, thiserror::Error)]
-        #[allow(missing_docs)]
-        pub enum Error {
-            #[error("The mailmap file declared in `mailmap.file` could not be read")]
-            Io(#[from] std::io::Error),
-            #[error("The configured mailmap.blob could not be parsed")]
-            BlobSpec(#[from] git_hash::decode::Error),
-            #[error(transparent)]
-            PathInterpolate(#[from] git_config::path::interpolate::Error),
-            #[error("Could not find object configured in `mailmap.blob`")]
-            FindExisting(#[from] crate::object::find::existing::OdbError),
-        }
-    }
-}
->>>>>>> 1df379ab
 
 ///
 pub mod worktree;
@@ -402,100 +370,7 @@
 }
 
 ///
-<<<<<<< HEAD
 pub mod discover;
-=======
-pub mod discover {
-    use std::path::Path;
-
-    pub use git_discover::*;
-
-    use crate::{bstr::BString, ThreadSafeRepository};
-
-    /// The error returned by [`crate::discover()`].
-    #[derive(Debug, thiserror::Error)]
-    #[allow(missing_docs)]
-    pub enum Error {
-        #[error(transparent)]
-        Discover(#[from] upwards::Error),
-        #[error(transparent)]
-        Open(#[from] crate::open::Error),
-    }
-
-    impl ThreadSafeRepository {
-        /// Try to open a git repository in `directory` and search upwards through its parents until one is found,
-        /// using default trust options which matters in case the found repository isn't owned by the current user.
-        pub fn discover(directory: impl AsRef<Path>) -> Result<Self, Error> {
-            Self::discover_opts(directory, Default::default(), Default::default())
-        }
-
-        /// Try to open a git repository in `directory` and search upwards through its parents until one is found,
-        /// while applying `options`. Then use the `trust_map` to determine which of our own repository options to use
-        /// for instantiations.
-        ///
-        /// Note that [trust overrides](crate::open::Options::with()) in the `trust_map` are not effective here and we will
-        /// always override it with the determined trust value. This is a precaution as the API user is unable to actually know
-        /// if the directory that is discovered can indeed be trusted (or else they'd have to implement the discovery themselves
-        /// and be sure that no attacker ever gets access to a directory structure. The cost of this is a permission check, which
-        /// seems acceptable).
-        pub fn discover_opts(
-            directory: impl AsRef<Path>,
-            options: upwards::Options,
-            trust_map: git_sec::trust::Mapping<crate::open::Options>,
-        ) -> Result<Self, Error> {
-            let (path, trust) = upwards_opts(directory, options)?;
-            let (git_dir, worktree_dir) = path.into_repository_and_work_tree_directories();
-            let mut options = trust_map.into_value_by_level(trust);
-            options.git_dir_trust = trust.into();
-            Self::open_from_paths(git_dir, worktree_dir, options).map_err(Into::into)
-        }
-
-        /// Try to open a git repository directly from the environment.
-        /// If that fails, discover upwards from `directory` until one is found,
-        /// while applying discovery options from the environment.
-        pub fn discover_with_environment_overrides(directory: impl AsRef<Path>) -> Result<Self, Error> {
-            Self::discover_with_environment_overrides_opts(directory, Default::default(), Default::default())
-        }
-
-        /// Try to open a git repository directly from the environment, which reads `GIT_DIR`
-        /// if it is set. If unset, discover upwards from `directory` until one is found,
-        /// while applying `options` with overrides from the environment which includes:
-        ///
-        /// - `GIT_DISCOVERY_ACROSS_FILESYSTEM`
-        /// - `GIT_CEILING_DIRECTORIES`
-        ///
-        /// Finally, use the `trust_map` to determine which of our own repository options to use
-        /// based on the trust level of the effective repository directory.
-        pub fn discover_with_environment_overrides_opts(
-            directory: impl AsRef<Path>,
-            mut options: upwards::Options,
-            trust_map: git_sec::trust::Mapping<crate::open::Options>,
-        ) -> Result<Self, Error> {
-            fn apply_additional_environment(mut opts: upwards::Options) -> upwards::Options {
-                use std::convert::TryFrom;
-
-                use crate::bstr::ByteVec;
-
-                if let Some(cross_fs) = std::env::var_os("GIT_DISCOVERY_ACROSS_FILESYSTEM")
-                    .and_then(|v| Vec::from_os_string(v).ok().map(BString::from))
-                {
-                    if let Ok(b) = git_config::Boolean::try_from(cross_fs.as_ref()) {
-                        opts.cross_fs = b.into();
-                    }
-                }
-                opts
-            }
-
-            if std::env::var_os("GIT_DIR").is_some() {
-                return Self::open_with_environment_overrides(directory.as_ref(), trust_map).map_err(Error::Open);
-            }
-
-            options = apply_additional_environment(options.apply_environment());
-            Self::discover_opts(directory, options, trust_map)
-        }
-    }
-}
->>>>>>> 1df379ab
 
 ///
 pub mod env {
